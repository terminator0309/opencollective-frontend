import { defaultImage } from '../constants/collectives';
import { imagePreview } from '../lib/utils';

export default ({ src, style = {}, height }) => {
  style.height = style.height || height;
<<<<<<< HEAD

=======
>>>>>>> 3d301cb0
  const image = imagePreview(src, defaultImage.ORGANIZATION, { height: style.height });
  return (
    <img className="logo" src={image} style={style} />
  );
}<|MERGE_RESOLUTION|>--- conflicted
+++ resolved
@@ -3,10 +3,6 @@
 
 export default ({ src, style = {}, height }) => {
   style.height = style.height || height;
-<<<<<<< HEAD
-
-=======
->>>>>>> 3d301cb0
   const image = imagePreview(src, defaultImage.ORGANIZATION, { height: style.height });
   return (
     <img className="logo" src={image} style={style} />
