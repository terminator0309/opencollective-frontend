import React, { Component } from 'react';
import PropTypes from 'prop-types';
import { gql } from '@apollo/client';
import { graphql } from '@apollo/client/react/hoc';
import { Lock } from '@styled-icons/fa-solid';
import { get } from 'lodash';
import { defineMessages, FormattedMessage, injectIntl } from 'react-intl';
import styled from 'styled-components';
import { borders } from 'styled-system';

import { compose, formatDate } from '../lib/utils';
import { Router } from '../server/pages';

import Avatar from './Avatar';
import Container from './Container';
import EditUpdateForm from './EditUpdateForm';
import { Box, Flex } from './Grid';
import Link from './Link';
import LinkCollective from './LinkCollective';
import MessageBox from './MessageBox';
import PublishUpdateBtnWithData from './PublishUpdateBtnWithData';
import StyledHr from './StyledHr';
<<<<<<< HEAD
import StyledTooltip from './StyledTooltip';
=======
import StyledTag from './StyledTag';
>>>>>>> 5ec9f5a4
import { H3 } from './Text';
import UpdateTextWithData from './UpdateTextWithData';

const UpdateWrapper = styled(Flex)`
  max-width: 100%;
  min-height: 100px;
  border: 1px solid #e6e8eb;
  padding: 20px;

  ${borders}

  @media (max-width: 600px) {
    max-width: 100%;
  }
`;

const ActionButton = styled.button`
  color: #71757a;
  outline: none;
  border: none;
  background: none;
`;

const PrivateUpdateMesgBox = styled(MessageBox)`
  height: 40px;
  background: #f0f8ff;
  border: 1px solid #b8deff;
  box-sizing: border-box;
  border-radius: 6px;
  margin-top: 10px;
  padding: 10px;
  font-size: 12px;
  color: #71757a;
  display: flex;
  align-items: center;
`;

const ViewUpdatesLink = styled(Link)`
  margin-top: 20px;
  color: #71757a;
`;

class StyledUpdate extends Component {
  static propTypes = {
    collective: PropTypes.object.isRequired,
    update: PropTypes.object.isRequired,
    compact: PropTypes.bool, // if compact true, only show the summary
    editable: PropTypes.bool,
    includeHostedCollectives: PropTypes.bool,
    LoggedInUser: PropTypes.object,
    editUpdate: PropTypes.func.isRequired,
    deleteUpdate: PropTypes.func.isRequired,
    intl: PropTypes.object.isRequired,
  };

  constructor(props) {
    super(props);
    this.state = {
      modified: false,
      update: {},
      mode: props.compact ? 'summary' : 'details',
    };

    this.messages = defineMessages({
      edit: { id: 'Edit', defaultMessage: 'Edit' },
      cancelEdit: { id: 'CancelEdit', defaultMessage: 'Cancel edit' },
      viewLatestUpdates: {
        id: 'update.viewLatestUpdates',
        defaultMessage: 'View latest updates',
      },
    });
  }

  cancelEdit = () => {
    this.setState({ modified: false, mode: 'details' });
  };

  edit = () => {
    this.setState({ modified: false, mode: 'edit' });
  };

  toggleEdit = () => {
    this.state.mode === 'edit' ? this.cancelEdit() : this.edit();
  };

  deleteUpdate = async () => {
    if (!confirm('😱 Are you really sure you want to delete this update?')) {
      return;
    }

    try {
      await this.props.deleteUpdate({ variables: { id: this.props.update.id } });
      Router.pushRoute('collective', { slug: this.props.collective.slug });
    } catch (err) {
      // TODO: this should be reported to the user
      console.error('Update -> deleteUpdate -> error: ', err);
    }
  };

  save = async update => {
    update.id = get(this.props, 'update.id');
    await this.props.editUpdate({ variables: { update } });
    this.setState({ modified: false, mode: 'details' });
  };

  renderUpdateMeta(update, editable) {
    const { intl } = this.props;
    const { mode } = this.state;

    return (
      <Container display="flex" alignItems="Baseline" color="#969BA3" data-cy="meta" flexWrap="wrap">
        {update.isPrivate && (
          <Box mr={2}>
            <StyledTooltip
              id="privateLockText"
              content={() => <FormattedMessage id="update.private.lock_text" defaultMessage="This update is private" />}
            >
              <Lock data-tip data-for="privateLockText" data-cy="privateIcon" size={12} cursor="pointer" />
            </StyledTooltip>
          </Box>
        )}

        {update.publishedAt ? (
          <Box as="span" mr={1} fontSize="12px">
            <FormattedMessage
              id="update.publishedAtBy"
              defaultMessage="Published on {date} by {author}"
              values={{
                date: formatDate(update.publishedAt, {
                  day: 'numeric',
                  month: 'long',
                  year: 'numeric',
                }),
                author: (
                  <Box as="span" mr={2} fontSize="12px">
                    <LinkCollective collective={update.fromCollective} />
                  </Box>
                ),
              }}
            />
          </Box>
        ) : (
          <Box as="span" mr={1} fontSize="12px">
            <FormattedMessage
              id="update.createdAtBy"
              defaultMessage="Created on {date} (draft) by {author}"
              values={{
                date: formatDate(update.createdAt),
                author: (
                  <Box as="span" mr={2} fontSize="12px">
                    <LinkCollective collective={update.fromCollective} />
                  </Box>
                ),
              }}
            />
          </Box>
        )}
        <StyledTag fontSize="10px" py={1}>
          <FormattedMessage id="Member.Role.ADMIN" defaultMessage="Admin" />
        </StyledTag>
        {editable && (
          <React.Fragment>
            <Box mr={2} fontSize="12px">
              <ActionButton onClick={this.toggleEdit} data-cy="toggleEditUpdate">
                {intl.formatMessage(this.messages[`${mode === 'edit' ? 'cancelEdit' : 'edit'}`])}
              </ActionButton>
            </Box>
            <Box mr={2} fontSize="12px">
              <ActionButton onClick={this.deleteUpdate}>
                <FormattedMessage id="update.delete" defaultMessage="delete" />
              </ActionButton>
            </Box>
          </React.Fragment>
        )}
      </Container>
    );
  }

  renderUpdateTitle() {
    const { update, collective } = this.props;
    const { mode } = this.state;
    if (mode === 'summary') {
      return (
        <Link route={`/${collective.slug}/updates/${update.slug}`}>
          <H3 data-cy="updateTitle" color="#090A0A" lineHeight="22px">
            {update.title}
          </H3>
        </Link>
      );
    } else {
      return (
        <H3 data-cy="updateTitle" color="#090A0A" lineHeight="22px">
          {update.title}
        </H3>
      );
    }
  }

  renderSummary(update) {
    const { collective } = this.props;

    return (
      <React.Fragment>
        {update.userCanSeeUpdate && (
          <Container
            mb={2}
            pl={[0, 60]}
            fontSize="14px"
            color="#4B4E52"
            css={{ wordBreak: 'break-word' }}
            dangerouslySetInnerHTML={{ __html: update.summary }}
          />
        )}
        {!update.userCanSeeUpdate && (
          <PrivateUpdateMesgBox type="info" data-cy="mesgBox">
            <FormattedMessage
              id="update.private.cannot_view_message"
              defaultMessage="Become a backer of {collective} to see this update"
              values={{ collective: collective.name }}
            />
          </PrivateUpdateMesgBox>
        )}
      </React.Fragment>
    );
  }

  renderFullContent() {
    const { update, collective, LoggedInUser } = this.props;
    const canPublishUpdate = LoggedInUser && LoggedInUser.canEditCollective(collective) && !update.publishedAt;

    return (
      <Container css={{ wordBreak: 'break-word' }} pl={[0, 60]}>
        <StyledHr mt={3} mb={4} borderColor="black.100" />
        {update.html && <div dangerouslySetInnerHTML={{ __html: update.html }} />}
        {!update.html && <UpdateTextWithData id={update.id} />}
        {!update.userCanSeeUpdate && (
          <PrivateUpdateMesgBox type="info" data-cy="mesgBox">
            <FormattedMessage
              id="update.private.cannot_view_message"
              defaultMessage="Become a backer of {collective} to see this update"
              values={{ collective: collective.name }}
            />
          </PrivateUpdateMesgBox>
        )}
        {canPublishUpdate && <PublishUpdateBtnWithData id={update.id} />}
      </Container>
    );
  }

  renderEditUpdateForm() {
    const { collective, update } = this.props;

    return (
      <Container display="flex" flexDirection="column" flex="1 1" maxWidth="55em" flexWrap="wrap">
        {this.renderUpdateMeta(update, true)}
        <EditUpdateForm collective={collective} update={update} onSubmit={this.save} />
      </Container>
    );
  }

  render() {
    const { update, intl, collective, compact, LoggedInUser, ...props } = this.props;
    const { mode } = this.state;
    const canEditUpdate = LoggedInUser && LoggedInUser.canEditUpdate(update);
    const editable = !compact && props.editable && canEditUpdate;

    return (
      <React.Fragment>
        <UpdateWrapper {...props}>
          {mode !== 'edit' && (
            <Container width="100%">
              <Flex mb={2}>
                <Container mr={20}>
                  <LinkCollective collective={update.fromCollective}>
                    <Avatar collective={update.fromCollective} radius={40} />
                  </LinkCollective>
                </Container>
                <Box>
                  {this.renderUpdateTitle()}
                  {this.renderUpdateMeta(update, editable)}
                </Box>
              </Flex>
              {mode === 'summary' && this.renderSummary(update)}
              {mode === 'details' && this.renderFullContent()}
            </Container>
          )}

          {mode === 'edit' && this.renderEditUpdateForm()}
        </UpdateWrapper>
        {update.publishedAt && mode === 'details' && (
          <Container my={4}>
            <ViewUpdatesLink route={`/${collective.slug}/updates`}>
              {intl.formatMessage(this.messages['viewLatestUpdates'])}
            </ViewUpdatesLink>
          </Container>
        )}
      </React.Fragment>
    );
  }
}

const editUpdateMutation = gql`
  mutation EditUpdate($update: UpdateAttributesInputType!) {
    editUpdate(update: $update) {
      id
      updatedAt
      title
      html
      isPrivate
      makePublicOn
    }
  }
`;

const deleteUpdateMutation = gql`
  mutation DeleteUpdate($id: Int!) {
    deleteUpdate(id: $id) {
      id
    }
  }
`;

const addEditUpdateMutation = graphql(editUpdateMutation, {
  name: 'editUpdate',
});

const addDeleteUpdateMutation = graphql(deleteUpdateMutation, {
  name: 'deleteUpdate',
});

const addGraphql = compose(addEditUpdateMutation, addDeleteUpdateMutation);

export default injectIntl(addGraphql(StyledUpdate));<|MERGE_RESOLUTION|>--- conflicted
+++ resolved
@@ -20,11 +20,8 @@
 import MessageBox from './MessageBox';
 import PublishUpdateBtnWithData from './PublishUpdateBtnWithData';
 import StyledHr from './StyledHr';
-<<<<<<< HEAD
+import StyledTag from './StyledTag';
 import StyledTooltip from './StyledTooltip';
-=======
-import StyledTag from './StyledTag';
->>>>>>> 5ec9f5a4
 import { H3 } from './Text';
 import UpdateTextWithData from './UpdateTextWithData';
 
