--- conflicted
+++ resolved
@@ -44,13 +44,8 @@
     "lru-cache": "4.1.3",
     "markdown-loader": "4.0.0",
     "moment": "2.22.2",
-<<<<<<< HEAD
     "moment-timezone": "0.5.23",
-    "newrelic": "4.9.0",
-=======
-    "moment-timezone": "0.5.21",
     "newrelic": "4.10.0",
->>>>>>> 9e09232b
     "next": "7.0.2",
     "next-routes": "1.4.2",
     "node-fetch": "2.2.1",
